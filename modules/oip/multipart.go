--- conflicted
+++ resolved
@@ -68,10 +68,6 @@
 	
 	wasInitialSync := oipSync.IsInitialSync
 
-<<<<<<< HEAD
-=======
-	wasInitialSync := oipSync.IsInitialSync
->>>>>>> 326df71f
 	multiparts := make(map[string]Multipart)
 
 	var after []interface{}
@@ -137,35 +133,6 @@
 		search.SearchAfter(after...)
 	}
 
-<<<<<<< HEAD
-	if !wasInitialSync {
-	    // Disable marking as stale (suggested by Bitspill 2/27/2019)
-		//markStale()
-	}
-}
-
-func queryMultiparts(multiparts map[string]Multipart, after []interface{}) ([]interface{}, error) {
-	var nextAfter []interface{}
-	searchSize := 10000
-
-	q := elastic.NewBoolQuery().Must(
-		elastic.NewTermQuery("meta.complete", false),
-		elastic.NewTermQuery("meta.stale", false),
-	)
-	search := datastore.Client().
-		Search(datastore.Index(multipartIndex)).
-		Type("_doc").
-		Query(q).
-		Size(searchSize).
-		Sort("meta.time", false).
-		Sort("reference", false)
-
-	if after != nil {
-		search.SearchAfter(after...)
-	}
-
-=======
->>>>>>> 326df71f
 	results, err := search.Do(context.TODO())
 	if err != nil {
 		return nil, err
